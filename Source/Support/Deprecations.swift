//
//  Deprecations.swift
//  Siesta
//
//  Created by Paul on 2015/12/12.
//  Copyright © 2016 Bust Out Solutions. All rights reserved.
//

<<<<<<< HEAD
import Foundation
=======
// MARK: - Deprecated in beta 7

extension Resource
    {
    @available(*, deprecated=0.99, message="This property is going away from the public API. If you have a need for it, please file a Github issue describing your use case.")
    public var config: Configuration
        { return generalConfig }
    }

// MARK: - Deprecated in beta 6
>>>>>>> e1a1790b

extension Entity
    {
    @available(*, deprecated=0.99, renamed="Entity(response:content:)")
    public init(_ response: NSHTTPURLResponse?, _ content: Any)
        { self.init(response: response, content: content) }
    }

extension Error
    {
    @available(*, deprecated=0.99, renamed="Error(response:content:cause:userMessage:)")
    public init(
            _ response: NSHTTPURLResponse?,
            _ content: AnyObject?,
            _ cause: ErrorType?,
            userMessage: String? = nil)
        { self.init(response: response, content: content, cause: cause, userMessage: userMessage) }
    }

extension Resource
    {
    @available(*, deprecated=0.99, renamed="isLoading")
    public var loading: Bool
        { return isLoading }

    @available(*, deprecated=0.99, renamed="isRequesting")
    public var requesting: Bool
        { return isRequesting }

    @available(*, deprecated=0.99, renamed="overrideLocalData")
    public func localDataOverride(entity: Entity)
        { overrideLocalData(entity) }

    @available(*, deprecated=0.99, renamed="overrideLocalContent")
    public func localContentOverride(content: AnyObject)
        { overrideLocalContent(content) }
    }

extension Request
    {
    @available(*, deprecated=0.99, renamed="isCompleted")
    public var completed: Bool
        { return isCompleted }

    @available(*, deprecated=0.99, renamed="onCompletion")
    public func completion(callback: Response -> Void) -> Self
        { return onCompletion(callback) }

    @available(*, deprecated=0.99, renamed="onSuccess")
    public func success(callback: Entity -> Void) -> Self
        { return onSuccess(callback) }

    @available(*, deprecated=0.99, renamed="onNewData")
    public func newData(callback: Entity -> Void) -> Self
        { return onNewData(callback) }

    @available(*, deprecated=0.99, renamed="onNotModified")
    public func notModified(callback: Void -> Void) -> Self
        { return onNotModified(callback) }

    @available(*, deprecated=0.99, renamed="onFailure")
    public func failure(callback: Error -> Void) -> Self
        { return onFailure(callback) }

    @available(*, deprecated=0.99, renamed="onProgress")
    public func progress(callback: Double -> Void) -> Self
        { return onProgress(callback) }

    }

extension Service
    {
    @available(*, deprecated=0.99, renamed="resource(absoluteURL:)")
    @nonobjc
    public final func resource(url url: NSURL?) -> Resource
        { return resource(absoluteURL:url) }

    @available(*, deprecated=0.99, renamed="resource(absoluteURL:)")
    @nonobjc
    public final func resource(url urlString: String?) -> Resource
        { return resource(absoluteURL:urlString) }
    }

extension TypedContentAccessors
    {
    @available(*, deprecated=0.99, renamed="typedContent")
    public func contentAsType<T>(@autoclosure ifNone defaultContent: () -> T) -> T
        { return typedContent(ifNone: defaultContent) }

    @available(*, deprecated=0.99, renamed="typedContent")
    public func contentAsType<T>(@autoclosure ifNone defaultContent: () -> T?) -> T?
        { return typedContent(ifNone: defaultContent) }
    }
<|MERGE_RESOLUTION|>--- conflicted
+++ resolved
@@ -6,9 +6,9 @@
 //  Copyright © 2016 Bust Out Solutions. All rights reserved.
 //
 
-<<<<<<< HEAD
+
 import Foundation
-=======
+
 // MARK: - Deprecated in beta 7
 
 extension Resource
@@ -19,7 +19,6 @@
     }
 
 // MARK: - Deprecated in beta 6
->>>>>>> e1a1790b
 
 extension Entity
     {
